--- conflicted
+++ resolved
@@ -91,17 +91,11 @@
         """
         if permissions in PermissionType.all:
             permissions = (permissions,)
-<<<<<<< HEAD
-=======
         # admin permission includes the reviewer and payer privileges
         if PermissionType.admin not in permissions and \
                 PermissionType.elevated.issuperset(permissions):
             if self.has_permission(PermissionType.admin, division_or_request):
                 return True
-        # the basic query gets a filter appended to it if a division is
-        # specified.
-        perms = self.permissions.filter(Permission.permission.in_(permissions))
->>>>>>> da02756d
         if division_or_request is not None:
             # requests have a 'division' attribute, so we check for that
             if hasattr(division_or_request, 'division'):
