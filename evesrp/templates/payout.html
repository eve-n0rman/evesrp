{% extends "list_requests.html" %}
{% from "macros.html" import clipboard_button,status_color with context %}


{% block table %}
<div id="requests" class="panel-group">
  {% for request in pager.items %}
  <div class="panel panel-{{ status_color(request.status) }}" data-request-id="{{ request.id }}" id="request-{{ request.id }}">
    <div class="panel-heading">
      <span class="panel-title">
        {# TRANS: A header for a small part of the page with the details for one request. This header show the ID number of the request. #}
        <a class="request-href" href="{{ url_for('requests.get_request_details', request_id=request.id) }}">{% trans request_id=request.id %}Request #{{ request_id }}{% endtrans %}</a>
      </span>
    </div>
    <div class="panel-body">
      <div class="row">
        <dl class="col-sm-6 dl-horizontal">
          {# TRANS: A link to the killmail on an external killboard like zKillboard. #}
          <dt>{% trans %}External Lossmail{% endtrans %}</dt>
          <dd><a href="{{ request.killmail_url }}" target="_blank">{{ request.id }} <i class="fa fa-external-link"></i></a></dd>
<<<<<<< HEAD
          <dt>Details</dt>
          <dd><a class="small-popover" data-toggle="popover" data-trigger="focus" data-content="{{ request.details|urlize(15) }}" data-container="body" href="#" tabindex="0">Details</a></dd>
          <dt>Ship</dt>
=======
          {# TRANS: Supporting details about the loss, like the fleet ping, a link an AAR, or what the fleet was doing. #}
          <dt>{% trans %}Details{% endtrans %}</dt>
          <dd><a class="small-popover" data-toggle="popover" data-trigger="focus" data-content="{{ request.details }}" data-container="body" href="#" tabindex="0">{% trans %}Details{% endtrans %}</a></dd>
          {# TRANS: The name of the type of ship a requests is about. Ex: Tristan, Ishtar, Scimitar. #}
          <dt>{% trans %}Ship{% endtrans %}</dt>
>>>>>>> 7d27e722
          <dd>{{ request.transformed.ship_type }}</dd>
          {% if request.modifiers.count() > 0 %}
          {# TRANS: A header for a list of payout modifications. These can be things like bonuses for fitting special kinds of modules or flying a special kind of ship, or penalties for fitting a ship incorrectly. #}
          <dt>{% trans %}Modifiers{% endtrans %}</dt>
          <dd><a class="small-popover" data-toggle="popover" data-trigger="focus" data-content="
            <ul>
              {% for modifier in request.modifiers if not modifier.voided %}
              {# TODO: Use percent localization #}
                <li>{{ modifier }}</li>
              {% endfor %}
            </ul>" data-html="true" data-container="body" href="#" tabindex="0">{% trans %}Modifiers{% endtrans %}</a></dd>
          {% endif %}
          {# TRANS: A header for a list of actions performed on the request. Examples include: Marking it as Approved, Rejected, or Paid. #}
          <dt>{% trans %}Actions{% endtrans %}</dt>
          <dd><a class="null-link" data-toggle="collapse" data-parent="#requests" href="#" data-target="#actions-{{ request.id }}">{{ request.actions|length|numberfmt }}</a></dd>
        </dl>
        <dl class="col-sm-6 dl-horizontal spaced">
          {# TRANS: A label for the division a request has been filed under. #}
          <dt>{% trans %}Division{% endtrans %}</dt>
          <dd>{{ request.division.name }}</dd>
          {# TRANS: A label for the name of the pilot who lost a ship. #}
          <dt>{% trans %}Pilot{% endtrans %}</dt>
          <dd>{{ clipboard_button(request.pilot, position='top', classes='btn btn-default btn-xs') }}</dd>
          {# TRANS: A label for the payout that has been set for a request. #}
          <dt>{% trans %}Payout{% endtrans %}</dt>
          <dd>{{ clipboard_button(request.payout|currencyfmt, position='top', classes='btn btn-default btn-xs') }}</dd>
          {# TRANS: A label for the text that ill be put in the reason field of the in-game ISK transfer window. #}
          <dt>{% trans %}Reason{% endtrans %}</dt>
          {# TRANS: The text that will be put copied to the clipboard to be copied into the in-game ISK transfer window. #}
          <dd>{{ clipboard_button(gettext('Payment for %(request_id)s', request_id=request.id), position='top', classes='btn btn-default btn-xs') }}</dd>
          <dt></dt>
          <dd>
            <form method="post" action="{{ url_for('requests.get_request_details', request_id=request.id) }}">
              {{ form.id_ }}
              {{ form.type_(value='paid') }}
              {{ form.csrf_token }}
              {# TRANS: A button that when clicked will mark a request as having been paid out. #}
              <button class="btn btn-success btn-xs paid-btn" type="submit">{% trans %}Mark Paid{% endtrans %}</button>
            </form>
          </dd>
        </dl>
      </div>
    </div>
    <table class="table collapse" id="actions-{{ request.id }}">
      <tr>
        <th>{% trans %}Actions{% endtrans %}</th>
        {# TRANS: The name of the user who performed an action. #}
        <th>{% trans %}User{% endtrans %}</th>
        <th></th>
        {# TRANS: The date and time an action was performed. #}
        <th>{% trans %}Timestamp{% endtrans %}</th>
      </tr>
      {% for action in request.actions if action.type_ != ActionType.comment %}
      <tr class="{{ status_color(action.type_) }}">
        <td>{{ action.type_ }}</td>
        <td>{{ action.user }}</td>
        {% if action.note %}
<<<<<<< HEAD
        <td><a class="small-popover" data-toggle="popover" data-trigger="focus" data-content="{{ action.note|urlize(15) }}" href="#" tabindex="0">Comment</a></td>
=======
        {# TRANS: The note (if there is one) associated with an action. #}
        <td><a class="small-popover" data-toggle="popover" data-trigger="focus" data-content="{{ action.note }}" href="#" tabindex="0">{% trans %}Note{% endtrans %}</a></td>
>>>>>>> 7d27e722
        {% else %}
        <td></td>
        {% endif %}
        <td>{{ action.timestamp|datetimeformat }}</td>
      </tr>
      {% endfor %}
    </table>
  </div>
  {% endfor %}
</div>
{% endblock table %}


{% block pager %}{% endblock pager %}<|MERGE_RESOLUTION|>--- conflicted
+++ resolved
@@ -18,17 +18,11 @@
           {# TRANS: A link to the killmail on an external killboard like zKillboard. #}
           <dt>{% trans %}External Lossmail{% endtrans %}</dt>
           <dd><a href="{{ request.killmail_url }}" target="_blank">{{ request.id }} <i class="fa fa-external-link"></i></a></dd>
-<<<<<<< HEAD
-          <dt>Details</dt>
-          <dd><a class="small-popover" data-toggle="popover" data-trigger="focus" data-content="{{ request.details|urlize(15) }}" data-container="body" href="#" tabindex="0">Details</a></dd>
-          <dt>Ship</dt>
-=======
           {# TRANS: Supporting details about the loss, like the fleet ping, a link an AAR, or what the fleet was doing. #}
           <dt>{% trans %}Details{% endtrans %}</dt>
-          <dd><a class="small-popover" data-toggle="popover" data-trigger="focus" data-content="{{ request.details }}" data-container="body" href="#" tabindex="0">{% trans %}Details{% endtrans %}</a></dd>
+          <dd><a class="small-popover" data-toggle="popover" data-trigger="focus" data-content="{{ request.details|urlize(15) }}" data-container="body" href="#" tabindex="0">{% trans %}Details{% endtrans %}</a></dd>
           {# TRANS: The name of the type of ship a requests is about. Ex: Tristan, Ishtar, Scimitar. #}
           <dt>{% trans %}Ship{% endtrans %}</dt>
->>>>>>> 7d27e722
           <dd>{{ request.transformed.ship_type }}</dd>
           {% if request.modifiers.count() > 0 %}
           {# TRANS: A header for a list of payout modifications. These can be things like bonuses for fitting special kinds of modules or flying a special kind of ship, or penalties for fitting a ship incorrectly. #}
@@ -86,12 +80,8 @@
         <td>{{ action.type_ }}</td>
         <td>{{ action.user }}</td>
         {% if action.note %}
-<<<<<<< HEAD
-        <td><a class="small-popover" data-toggle="popover" data-trigger="focus" data-content="{{ action.note|urlize(15) }}" href="#" tabindex="0">Comment</a></td>
-=======
         {# TRANS: The note (if there is one) associated with an action. #}
-        <td><a class="small-popover" data-toggle="popover" data-trigger="focus" data-content="{{ action.note }}" href="#" tabindex="0">{% trans %}Note{% endtrans %}</a></td>
->>>>>>> 7d27e722
+        <td><a class="small-popover" data-toggle="popover" data-trigger="focus" data-content="{{ action.note|urlize(15) }}" href="#" tabindex="0">{% trans %}Note{% endtrans %}</a></td>
         {% else %}
         <td></td>
         {% endif %}
