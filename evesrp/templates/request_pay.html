--- conflicted
+++ resolved
@@ -13,16 +13,11 @@
         {% for note in srp_request.submitter.notes %}
         {{ '<ul class="list-group">'|safe if loop.first }}
           <li class="list-group-item">
-<<<<<<< HEAD
-            <h5 class="list-group-item-heading">{{ note.noter.name }} at {{ note.timestamp.strftime('%H:%M %d %b %Y') }}:</h4>
-            <p class="list-group-item-text">{{ note.content|safe|urlize(30) }}</p>
-=======
             <h5 class="list-group-item-heading">
               {# TRANS: A small line of text showing who made a note, and the date and time that note was made. #}
               {% trans name=note.noter.name, timestamp=note.timestamp|datetimeformat %}{{ name }} at {{ timestamp }}{% endtrans %}
             </h5>
-            <p class="list-group-item-text">{{ note.content|safe }}</p>
->>>>>>> 7d27e722
+            <p class="list-group-item-text">{{ note.content|safe|urlize(30) }}</p>
           </li>
         {{ '</ul>'|safe if loop.last }}
         {% else %}
