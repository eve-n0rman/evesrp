{% import "macros.html" as macros with context %}
<!DOCTYPE html>
<html lang="en">
  <head>
    {% block head %}
    <meta charset="utf-8">
    <meta http-equiv="X-UA-Compatible" content="IE=edge">
    <meta name="viewport" content="width=device-width, initial-scale=1">
    <meta name="csrf_token" content="{{ csrf_token() }}">
    <title>{% block title %}{{ site_name }}{% endblock %}</title>
    <link href="{{ url_for('static', filename='css/custom.css') }}" rel="stylesheet">
    <!-- Bootstrap -->
    <link href="{{ url_for('static', filename='css/bootstrap.min.css') }}" rel="stylesheet">
    <!-- Font Awesome -->
    <link href="{{ url_for('static', filename='css/font-awesome.min.css') }}" rel="stylesheet">
    <!-- Bootstrap-tokenfield -->
    <link href="{{ url_for('static', filename='css/bootstrap-tokenfield.min.css') }}" rel="stylesheet">
    <link href="{{ url_for('static', filename='css/tokenfield-typeahead.min.css') }}" rel="stylesheet">
    {% endblock head %}
  </head>
  <body>
    {% block body %}
    <nav class="navbar navbar-default navbar-static-top" role="navigation">
      <div class="container">
        <!-- Navbar "Brand and the collapse/expand toggle -->
        <div class="navbar-header">
          <button type="button" class="navbar-toggle" data-toggle="collapse" data-target="#eve-srp-navbar-collapse">
            <span class="sr-only">Toggle Navigation</span>
            <span class="icon-bar"></span>
            <span class="icon-bar"></span>
            <span class="icon-bar"></span>
          </button>
          <a class="navbar-brand" href="{{ url_for('index') }}">{{ site_name }}</a>
        </div><!-- .navbar-header -->
        <!-- The actual navigation things -->
        <div class="collapse navbar-collapse" id="eve-srp-navbar-collapse">
          {% block collapsed_navitems %}
          <ul class="nav navbar-nav">
            {% block navitems %}
            {% if current_user.is_authenticated() %}
            {% if current_user.has_permission((PermissionType.review, PermissionType.audit)) %}
            {{ macros.navbar_button('Pending', 'requests.list_pending_requests', request_count(PermissionType.review))|indent(12)|safe }}
            {% endif %}
            {% if current_user.has_permission(PermissionType.pay) %}
            {{ macros.navbar_button('Pay Outs', 'requests.list_approved_requests', request_count(PermissionType.pay))|indent(12)|safe }}
            {% endif %}
            {% if current_user.has_permission(PermissionType.elevated) %}
            {{ macros.navbar_button('Completed', 'requests.list_completed_requests')|indent(12)|safe }}
            {% endif %}
            {% endif %}
            {% endblock navitems %}
          </ul>
          <ul class="nav navbar-nav navbar-right">
            {% block navitems_right %}
            {% if current_user.is_anonymous() %}
            {{ macros.navbar_button('Log In', 'login.login')|indent(12)|safe }}
            {% else %}
            {% if current_user.has_permission(PermissionType.submit) %}
            {{ macros.navbar_button('Submit', 'requests.submit_request')|indent(12)|safe }}
            {% endif %}
<<<<<<< HEAD
            <li class="dropdown">
              <a href="#" class="dropdown-toggle" data-toggle="dropdown"><span class="caret"></span> {{ current_user.name }}</a>
              <ul class="dropdown-menu">
                {{ macros.navbar_button('Personal Requests', 'requests.personal_requests', request_count(PermissionType.submit))|indent(16)|safe }}
                {% if current_user.admin or current_user.has_permission(PermissionType.admin) %}
                {{ macros.navbar_button('Admin', 'divisions.list_divisions')|indent(16)|safe }}
                {% endif %}
                <li class="divider"></li>
                {{ macros.navbar_button('Log Out', 'login.logout')|indent(16)|safe }}
              </ul>
            </li>
=======
            {{ macros.navbar_button('Personal', 'requests.personal_requests', request_count(PermissionType.submit))|indent(12)|safe }}
            {% if current_user.admin or current_user.has_permission(PermissionType.admin) %}
            {{ macros.navbar_button('Permissions', 'divisions.permissions')|indent(12)|safe }}
            {% endif %}
            {{ macros.navbar_button('Log Out', 'login.logout')|indent(12)|safe }}
>>>>>>> dc52e4a2
            {% endif %}
            {% endblock navitems_right %}
          </ul>
          {% endblock collapsed_navitems %}
        </div>
      </div>
    </nav>
    <div id="content" class="container">
      {% with messages = get_flashed_messages(with_categories=true) %}
      {% if messages %}
      {% for category, message in messages %}
      {% if category == 'message' %}{% set alert_class = 'alert-success' %}
      {% elif category == 'warning' %}{% set alert_class = 'alert-warning' %}
      {% elif category == 'error' %}{% set alert_class = 'alert-danger' %}
      {% else %}
      {# catches 'info', the final recommended flash category #}
      {% set alert_class = 'alert-info' %}
      {% endif %}
      <div class="alert {{ alert_class }} alert-dismissable fade in">
        <button type="button" class="close" data-dismiss="alert">&times;</button>
        {{ message }}
      </div>
      {% endfor %}
      {% endif %}
      {% endwith %}
      {% block content %}
      <p>Placeholder content here</p>
      {% endblock content %}
    </div>
    {% block stats %}
    <footer id="stats">
      <p class="text-muted text-center"><small>
        EVE-SRP v{{ app_version }} &bull;
        <a href="https://github.com/paxswill/evesrp">Github Project</a> &bull;
        {% if '-dev' in app_version %}
        <a href="https://eve-srp.readthedocs.org/en/latest/users.html">
        {% else %}
        <a href="{{ "https://eve-srp.readthedocs.org/en/v" ~ app_version ~ "/users.html" }}">
        {% endif %}
          Help
        </a>
      </small></p>
      {% if current_user.admin %}
      <p class="text-muted text-center"><small>{{ g.DB_STATS.total_queries }} queries in {{ (g.DB_STATS.total_time * 1000)|round(3)}} ms</small></p>
      {% endif %}
    </footer>
    {% endblock stats %}
    {% endblock body %}
    {% block scripts %}
    <!-- Jquery from CDNJS. Need to use 1.x to support the IGB -->
    <script src="//cdnjs.cloudflare.com/ajax/libs/jquery/1.11.0/jquery.js"></script>
    <!-- $SCRIPT_ROOT is the root of this application, wherever it it -->
    <script type="text/javascript">
      $SCRIPT_ROOT = {{ request.script_root|tojson }};
    </script>
    <script type="text/javascript" src="{{ url_for('static', filename='js/evesrp.min.js') }}"></script>
    {% endblock scripts %}
  </body>
</html><|MERGE_RESOLUTION|>--- conflicted
+++ resolved
@@ -58,25 +58,17 @@
             {% if current_user.has_permission(PermissionType.submit) %}
             {{ macros.navbar_button('Submit', 'requests.submit_request')|indent(12)|safe }}
             {% endif %}
-<<<<<<< HEAD
             <li class="dropdown">
               <a href="#" class="dropdown-toggle" data-toggle="dropdown"><span class="caret"></span> {{ current_user.name }}</a>
               <ul class="dropdown-menu">
                 {{ macros.navbar_button('Personal Requests', 'requests.personal_requests', request_count(PermissionType.submit))|indent(16)|safe }}
                 {% if current_user.admin or current_user.has_permission(PermissionType.admin) %}
-                {{ macros.navbar_button('Admin', 'divisions.list_divisions')|indent(16)|safe }}
+                {{ macros.navbar_button('Permissions', 'divisions.permissions')|indent(16)|safe }}
                 {% endif %}
                 <li class="divider"></li>
                 {{ macros.navbar_button('Log Out', 'login.logout')|indent(16)|safe }}
               </ul>
             </li>
-=======
-            {{ macros.navbar_button('Personal', 'requests.personal_requests', request_count(PermissionType.submit))|indent(12)|safe }}
-            {% if current_user.admin or current_user.has_permission(PermissionType.admin) %}
-            {{ macros.navbar_button('Permissions', 'divisions.permissions')|indent(12)|safe }}
-            {% endif %}
-            {{ macros.navbar_button('Log Out', 'login.logout')|indent(12)|safe }}
->>>>>>> dc52e4a2
             {% endif %}
             {% endblock navitems_right %}
           </ul>
