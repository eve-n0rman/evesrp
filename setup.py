--- conflicted
+++ resolved
@@ -78,11 +78,7 @@
         'alembic>=0.6.5',
         'requests==2.2.1',
         'six==1.7.3',
-<<<<<<< HEAD
-=======
-        'braveapi==0.1',
         'iso8601>=0.1.5',
->>>>>>> a185f456
     ],
     test_suite='tests',
     test_require=test_requirements,
